/*
 * Copyright (C) 2015-2023 Philip Helger (www.helger.com)
 * philip[at]helger[dot]com
 *
 * Licensed under the Apache License, Version 2.0 (the "License");
 * you may not use this file except in compliance with the License.
 * You may obtain a copy of the License at
 *
 *         http://www.apache.org/licenses/LICENSE-2.0
 *
 * Unless required by applicable law or agreed to in writing, software
 * distributed under the License is distributed on an "AS IS" BASIS,
 * WITHOUT WARRANTIES OR CONDITIONS OF ANY KIND, either express or implied.
 * See the License for the specific language governing permissions and
 * limitations under the License.
 */
package com.helger.phase4.server.supplementary.test;

import static org.junit.Assert.assertFalse;

import java.nio.charset.StandardCharsets;

import javax.annotation.Nullable;
import javax.crypto.KeyGenerator;
import javax.crypto.SecretKey;
import javax.xml.transform.TransformerException;

import org.apache.wss4j.common.WSEncryptionPart;
import org.apache.wss4j.common.WSS4JConstants;
import org.apache.wss4j.common.util.KeyUtils;
import org.apache.wss4j.common.util.XMLUtils;
import org.apache.wss4j.dom.message.WSSecEncrypt;
import org.apache.wss4j.dom.message.WSSecHeader;
import org.junit.Before;
import org.junit.Rule;
import org.junit.Test;
import org.slf4j.Logger;
import org.slf4j.LoggerFactory;
import org.w3c.dom.Document;

import com.helger.commons.io.resource.ClassPathResource;
import com.helger.commons.io.stream.NonBlockingByteArrayOutputStream;
import com.helger.phase4.crypto.AS4CryptoFactoryProperties;
import com.helger.phase4.crypto.ECryptoAlgorithmCrypt;
import com.helger.phase4.crypto.ECryptoKeyIdentifierType;
import com.helger.phase4.crypto.ECryptoMode;
import com.helger.phase4.crypto.IAS4CryptoFactory;
import com.helger.phase4.soap.ESoapVersion;
import com.helger.phase4.wss.WSSConfigManager;
import com.helger.scope.mock.ScopeTestRule;
import com.helger.xml.serialize.read.DOMReader;

/**
 * A set of test-cases for encrypting and decrypting SOAP requests.
 *
 * @author bayerlma
 * @author Philip Helger
 */
public final class EncryptionTest
{
  private static final Logger LOGGER = LoggerFactory.getLogger (EncryptionTest.class);

  @Rule
  public final ScopeTestRule m_aRule = new ScopeTestRule ();

  @Before
  public void before ()
  {
    // Ensure WSSConfig is initialized
    WSSConfigManager.getInstance ();
  }

  @Nullable
  private static Document _getSoapEnvelope11 ()
  {
    return DOMReader.readXMLDOM (new ClassPathResource ("UserMessageWithoutWSSE.xml"));
  }

  private static String _prettyDocumentToString (final Document doc) throws TransformerException
  {
    try (NonBlockingByteArrayOutputStream baos = new NonBlockingByteArrayOutputStream ())
    {
      XMLUtils.elementToStream (doc.getDocumentElement (), baos);
      return baos.getAsString (StandardCharsets.UTF_8);
    }
  }

  /**
   * Test that encrypt and decrypt a WS-Security envelope. This test uses the
   * RSA_15 algorithm to transport (wrap) the symmetric key.
   * <p/>
   *
   * @throws Exception
   *         Thrown when there is any problem in signing or verification
   */
  @Test
  public void testEncryptionDecryptionAES128GCM () throws Exception
  {
    final IAS4CryptoFactory aCryptoFactory = AS4CryptoFactoryProperties.getDefaultInstance ();

    final Document aSoapDoc = _getSoapEnvelope11 ();
    final WSSecHeader aSecHeader = new WSSecHeader (aSoapDoc);
    aSecHeader.insertSecurityHeader ();

    final WSSecEncrypt aBuilder = new WSSecEncrypt (aSecHeader);
    aBuilder.setKeyIdentifierType (ECryptoKeyIdentifierType.ISSUER_SERIAL.getTypeID ());
    aBuilder.setSymmetricEncAlgorithm (ECryptoAlgorithmCrypt.AES_128_GCM.getAlgorithmURI ());
    aBuilder.setUserInfo (aCryptoFactory.getKeyAlias (),
                          aCryptoFactory.getKeyPasswordPerAlias (aCryptoFactory.getKeyAlias ()));

    // final WSEncryptionPart encP = new WSEncryptionPart ("Messaging",
    // "http://docs.oasis-open.org/ebxml-msg/ebms/v3.0/ns/core/200704/",
    // "Element");
    final WSEncryptionPart aEncPart = new WSEncryptionPart ("Body", ESoapVersion.SOAP_11.getNamespaceURI (), "Element");
    aBuilder.getParts ().add (aEncPart);

    // Generate a session key
    final KeyGenerator aKeyGen = KeyUtils.getKeyGenerator (WSS4JConstants.AES_128);
    final SecretKey aSymmetricKey = aKeyGen.generateKey ();

    LOGGER.info ("Before Encryption AES 128/RSA-15....");
    final Document encryptedDoc = aBuilder.build (aCryptoFactory.getCrypto (ECryptoMode.ENCRYPT_SIGN), aSymmetricKey);
    LOGGER.info ("After Encryption AES 128/RSA-15....");
    final String sOutputString = _prettyDocumentToString (encryptedDoc);

    assertFalse (sOutputString.contains ("counter_port_type"));
  }

  @Test
  public void testAES128GCM () throws Exception
  {
    final IAS4CryptoFactory aCryptoFactory = AS4CryptoFactoryProperties.getDefaultInstance ();

    final Document doc = _getSoapEnvelope11 ();
    final WSSecHeader secHeader = new WSSecHeader (doc);
    secHeader.insertSecurityHeader ();

    final WSSecEncrypt aBuilder = new WSSecEncrypt (secHeader);
    // builder.setUserInfo ("wss40");
<<<<<<< HEAD
    aBuilder.setUserInfo (aCryptoFactory.getKeyAlias (), aCryptoFactory.getKeyPassword ());
    aBuilder.setKeyIdentifierType (ECryptoKeyIdentifierType.BST_DIRECT_REFERENCE.getTypeID ());
    aBuilder.setSymmetricEncAlgorithm (ECryptoAlgorithmCrypt.AES_128_GCM.getAlgorithmURI ());
=======
    builder.setUserInfo (aCryptoFactory.getKeyAlias (),
                         aCryptoFactory.getKeyPasswordPerAlias (aCryptoFactory.getKeyAlias ()));
    builder.setKeyIdentifierType (ECryptoKeyIdentifierType.BST_DIRECT_REFERENCE.getTypeID ());
    builder.setSymmetricEncAlgorithm (ECryptoAlgorithmCrypt.AES_128_GCM.getAlgorithmURI ());
>>>>>>> 67b33321

    // Generate a session key
    final KeyGenerator aKeyGen = KeyUtils.getKeyGenerator (WSS4JConstants.AES_128);
    final SecretKey aSymmetricKey = aKeyGen.generateKey ();

    final Document aEncryptedDoc = aBuilder.build (aCryptoFactory.getCrypto (ECryptoMode.ENCRYPT_SIGN), aSymmetricKey);

    final String sOutputString = _prettyDocumentToString (aEncryptedDoc);
    // System.out.println (outputString);
    assertFalse (sOutputString.contains ("counter_port_type"));
  }
}<|MERGE_RESOLUTION|>--- conflicted
+++ resolved
@@ -137,16 +137,10 @@
 
     final WSSecEncrypt aBuilder = new WSSecEncrypt (secHeader);
     // builder.setUserInfo ("wss40");
-<<<<<<< HEAD
-    aBuilder.setUserInfo (aCryptoFactory.getKeyAlias (), aCryptoFactory.getKeyPassword ());
+    aBuilder.setUserInfo (aCryptoFactory.getKeyAlias (),
+                          aCryptoFactory.getKeyPasswordPerAlias (aCryptoFactory.getKeyAlias ()));
     aBuilder.setKeyIdentifierType (ECryptoKeyIdentifierType.BST_DIRECT_REFERENCE.getTypeID ());
     aBuilder.setSymmetricEncAlgorithm (ECryptoAlgorithmCrypt.AES_128_GCM.getAlgorithmURI ());
-=======
-    builder.setUserInfo (aCryptoFactory.getKeyAlias (),
-                         aCryptoFactory.getKeyPasswordPerAlias (aCryptoFactory.getKeyAlias ()));
-    builder.setKeyIdentifierType (ECryptoKeyIdentifierType.BST_DIRECT_REFERENCE.getTypeID ());
-    builder.setSymmetricEncAlgorithm (ECryptoAlgorithmCrypt.AES_128_GCM.getAlgorithmURI ());
->>>>>>> 67b33321
 
     // Generate a session key
     final KeyGenerator aKeyGen = KeyUtils.getKeyGenerator (WSS4JConstants.AES_128);
